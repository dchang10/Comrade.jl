--- conflicted
+++ resolved
@@ -304,16 +304,10 @@
     mV = 0.0*stretched(MRing((0.0,), (-0.6,)), 20.0, 20.0)
     m = PolarizedModel(mI, mQ, mU, mV)
 
-<<<<<<< HEAD
     p = (U = 0.005, V=0.01)
     v = visibility(m, p)
     @test evpa(v) ≈ evpa(m, p)
     @test m̆(v) ≈ m̆(m, p)
-=======
-    v = coherencymatrix(m, 0.005, 0.01)
-    @test evpa(v) ≈ evpa(m, 0.005, 0.01)
-    @test m̆(v) ≈ m̆(m, 0.005, 0.01)
->>>>>>> be23ffe3
 
     I = IntensityMap(zeros(1024,1024), (100.0, 100.0))
     Q = similar(I)
@@ -330,14 +324,9 @@
 end
 
 @testset "Image SqExp" begin
-<<<<<<< HEAD
     img = intensitymap(rotated(stretched(Gaussian(), 2.0, 1.0), π/8), 12.0, 12.0, 12, 12)
     cimg = ContinuousImage(img, SqExpPulse(3.0))
     testmodel(modelimage(cimg, FFTAlg(padfac=3)), 1024, 1e-3)
-=======
-   c = intensitymap(rotated(stretched(Gaussian(), 2.0, 1.0), π/8), 12.0, 12.0, 12, 12; pulse=SqExpPulse(3.0))
-   testmodel(modelimage(c, FFTAlg(padfac=3)), 1024, 1e-3)
->>>>>>> be23ffe3
 end
 #@testset "DImage Bspline0" begin
 #   mI = DImage(rand(8,8), BSplinePulse{0}())
@@ -402,10 +391,6 @@
 
 
     @testset "nuft pullback" begin
-<<<<<<< HEAD
         test_rrule(Comrade.nuft, cache_nf.plan ⊢ NoTangent(), complex.(parent(parent(img))))
-=======
-        test_rrule(Comrade.nuft, cache_nf.plan ⊢ NoTangent(), complex.(img.im)')
->>>>>>> be23ffe3
     end
 end