# THis is because we are on a headless system
# see https://github.com/jheinen/GR.jl/issues/510
# ENV["GKS_WSTYPE"]="nul"

using Documenter, Pkg
using DocumenterVitepress
using Comrade, ComradeBase, AdvancedHMC, Dynesty, NestedSamplers, Optimization,
      PolarizedTypes
using Pyehtim, VLBISkyModels, InteractiveUtils
using AbstractMCMC, Random, HypercubeTransform


deployconfig = Documenter.auto_detect_deploy_system()
Documenter.post_status(deployconfig; type="pending", repo="github.com/ptiede/Comrade.jl.git")

TUTORIALS = [
        "tutorials/ClosureImaging.md",
        "tutorials/GeometricModeling.md",
        "tutorials/HybridImaging.md",
        "tutorials/LoadingData.md",
        "tutorials/PolarizedImaging.md",
        "tutorials/StokesIImaging.md",
     ]

makedocs(;
    modules=[ComradeBase, Comrade],
    # repo="https://github.com/ptiede/Comrade.jl/blob/{commit}{path}#{line}",
    sitename="Comrade.jl",
    format = MarkdownVitepress(
<<<<<<< HEAD
        repo="https://github.com/ptiede/Comrade.jl",
        devurl = "dev",
        devbranch = "main",
=======
    devurl = "main",
    repo="https://github.com/ptiede/Comrade.jl/blob/{commit}{path}#{line}",
>>>>>>> aaad9970
    ),
    pages=Any[
        "Home" => "index.md",
        "benchmarks.md",
        "vlbi_imaging_problem.md",
        "conventions.md",
        "Tutorials" => TUTORIALS,
        "Extensions" => [
                        "ext/optimization.md",
                        "ext/ahmc.md",
                        "ext/nested.md",
                        "ext/dynesty.md",
                       ],
        "base_api.md",
        "api.md"
    ],
    draft=false
)

deploydocs(;
    repo="github.com/ptiede/Comrade.jl",
    push_preview=true,
    devbranch = "main",
)<|MERGE_RESOLUTION|>--- conflicted
+++ resolved
@@ -27,14 +27,9 @@
     # repo="https://github.com/ptiede/Comrade.jl/blob/{commit}{path}#{line}",
     sitename="Comrade.jl",
     format = MarkdownVitepress(
-<<<<<<< HEAD
         repo="https://github.com/ptiede/Comrade.jl",
         devurl = "dev",
         devbranch = "main",
-=======
-    devurl = "main",
-    repo="https://github.com/ptiede/Comrade.jl/blob/{commit}{path}#{line}",
->>>>>>> aaad9970
     ),
     pages=Any[
         "Home" => "index.md",
