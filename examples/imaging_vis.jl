# # Stokes I Simultaneous Image and Instrument Modeling

# In this tutorial we will create a preliminary reconstruction of the 2017 M87 data on April 6
# by simultaneously creating and image and model for the instrument. By instrument model we
# mean something akin to self-calibration in traditional VLBI imaging terminology. However,
# unlike traditional self-cal we will at each point in our parameter space effectively explore
# the possible self-cal solutions. This will allow us to constrain and marginalize over the
# instrument effects such as time variable gains.

# ## Introduction to Complex Visibility Fitting

using Comrade

# For reproducibility we use a stable random number genreator
using StableRNGs
rng = StableRNG(43)

<<<<<<< HEAD

# ## Load the Data

using Pkg #hide
Pkg.activate(joinpath(dirname(pathof(Comrade)), "..", "examples")) #hide

# To download the data visit https://doi.org/10.25739/g85n-f134
# First we will load our data:
obs = load_ehtim_uvfits(joinpath(dirname(pathof(Comrade)), "..", "examples", "SR1_M87_2017_096_hi_hops_netcal_StokesI.uvfits"))
=======

# ## Load the Data

using Pkg #hide
Pkg.activate(joinpath(dirname(pathof(Comrade)), "..", "examples")) #hide

# To download the data visit https://doi.org/10.25739/g85n-f134
# First we will load our data:
obs = load_ehtim_uvfits(joinpath(dirname(pathof(Comrade)), "..", "examples", "SR1_M87_2017_096_lo_hops_netcal_StokesI.uvfits"))
>>>>>>> 414af4ff
# Now we do some minor preprocessing:
#   - Scan average the data since the data have been preprocessed so that the gain phases
#      coherent.
#   - Add 1% systematic noise to deal with calibration issues that cause 1% non-closing errors.
obs = scan_average(obs.flag_uvdist(0.1e9).add_fractional_noise(0.01))

# Now we extract our complex visibilities.
dvis = extract_vis(obs)

# ##Building the Model/Posterior

# Now we must build our intensity/visibility model. That is, the model that takes in a
# named tuple of parameters and perhaps some metadata required to construct the model.
# For our model we will be using a raster or `ContinuousImage` for our image model.
# Unlike other imaging examples
# (e.g., [Imaging a Black Hole using only Closure Quantities](@ref)) we also need to include
# a model for the intrument, i.e., gains as well. The gains will be broken into two components
#   - Gain amplitudes which are typically known to 10-20% except for LMT which has large issues
#   - Gain phases which are more difficult to constrain and can shift rapidly.
# The model is given below:

function model(θ, metadata)
    (;c, lgamp, gphase) = θ
<<<<<<< HEAD
    (; grid, cache, gcache, gcacher) = metadata
=======
    (; grid, cache) = metadata
>>>>>>> 414af4ff
    ## Construct the image model we fix the flux to 0.6 Jy in this case
    img = IntensityMap(0.6.*c, grid)
    m = ContinuousImage(img,cache)
    ## Now form our instrument model
<<<<<<< HEAD
    jp = @fastmath jonesStokesExp(gphase.*1im, gcacher)
    jg = @fastmath jonesStokesExp(lgamp, gcache)
    return JonesModel(jp*jg, m)
=======
    j = @fastmath jonesStokes(exp.(lgamp).*cis.(gphase), gcache)
    return JonesModel(j, m)
>>>>>>> 414af4ff
end

# The model construction is very similar to [Imaging a Black Hole using only Closure Quantities](@ref),
# except we fix the compact flux to 0.6 Jy for simplicity in this run. For more information about the image model
# please read the closure only example. Let's discuss the instrument model `j`.
# Thanks the the EHT pre-calibration the gains are stable over scans to we just need to
# model the gains on a scan-by-scan basis. To form the instrument model we need our
#   1. Our (log) gain amplitudes and phases given below by `lgamp` and `gphase`
#   2. Our function or cache that maps the gains from a list to the stations they impact `gcache`
#   3. The set of `JonesPairs` produced by `jonesStokes`
# These three ingredients then specify our instrument model `j`. The instrument model can then be
# combined with our image model `cimg` to form the total `JonesModel`.




# Now 'et's set up our image model. The EHT's nominal resolution is 20-25 μas. Additionally,
# the EHT is not very sensitive to larger field of views, typically 60-80 μas is enough to
# describe the compact flux of M87. Given this we only need to use a small number of pixels
# to describe our image.
<<<<<<< HEAD
npix = 10
fovxy = μas2rad(65.0)
=======
npix = 8
fovxy = μas2rad(67.5)
>>>>>>> 414af4ff

# Now let's form our cache's. First, we have our usual image cache which is needed to numerically
# compute the visibilities.
grid = imagepixels(fovxy, fovxy, npix, npix)
buffer = IntensityMap(zeros(npix, npix), grid)
<<<<<<< HEAD
cache = create_cache(NFFTAlg(dvis), buffer, BicubicPulse(0.0))
=======
cache = create_cache(DFTAlg(dvis), buffer, BSplinePulse{3}())
>>>>>>> 414af4ff
# Second, we now construct our instrument model cache. This tells us how to map from the gains
# to the model visibilities. However, to construct this map we also need to specify the observation
# segmentation over which we expect the gains to change. This is specified in the second argument
# to `JonesCache`, and currently there are two options
#   - `ScanSeg()`: which forces the corruptions to only change from scan-to-scan
#   - `TrackSeg()`: which forces the corruptions to be constant over a night's observation
# For this work we use the scan segmentation since that is roughly the timescale we expect the
# complex gains to vary.
<<<<<<< HEAD
gcacher = JonesCache(dvis, ScanSeg(), true)
gcache = JonesCache(dvis, ScanSeg())

# Now we can form our metadata we need to fully define our model.
metadata = (;grid, cache, gcache, gcacher)
=======
gcache = JonesCache(dvis, ScanSeg())

# Now we can form our metadata we need to fully define our model.
metadata = (;grid, cache, gcache)
>>>>>>> 414af4ff

# Moving onto our prior we first focus on the instrument model priors.
# Each station requires its own prior on both the amplitudes and phases.
# For the amplitudes
# we assume that the gains are aprior well calibrated around unit gains (or 0 log gain amplitudes)
# which corresponds to no instrument corruption. The gain dispersion is then set to 10% for
# all stations except LMT representing that from scan-to-scan we expect 10% deviations. For LMT
# we let the prior expand to 100% due to the known pointing issues LMT had in 2017.
using Distributions
using DistributionsAD
distamp = (AA = Normal(0.0, 0.1),
           AP = Normal(0.0, 0.1),
           LM = Normal(0.0, 1.0),
           AZ = Normal(0.0, 0.1),
           JC = Normal(0.0, 0.1),
           PV = Normal(0.0, 0.1),
           SM = Normal(0.0, 0.1),
           )

# For the phases we assume that the gains are effectively scrambled by the atmosphere.
# Since the gain phases are periodic we also use a von Mises priors for all stations with
# essentially a flat distribution. Also we set a very tight phase prior on the ALMA (AA)
# gain phase. This is to prevent a trivial degeneracy in the gain phases, where the total gain
# phase for a visibility is invariant to a constant phase offset being added to all baselines.
using VLBIImagePriors
distphase = (AA = DiagonalVonMises(0.0, inv(1e-6)),
<<<<<<< HEAD
             AP = DiagonalVonMises(0.0, inv(0.2^2)),
             LM = DiagonalVonMises(0.0, inv(0.2^2)),
             AZ = DiagonalVonMises(0.0, inv(0.2^2)),
             JC = DiagonalVonMises(0.0, inv(0.2^2)),
             PV = DiagonalVonMises(0.0, inv(0.2^2)),
             SM = DiagonalVonMises(0.0, inv(0.2^2)),
           )

distphase0 = (AA = DiagonalVonMises(0.0, inv(1e-6)),
=======
>>>>>>> 414af4ff
             AP = DiagonalVonMises(0.0, inv(π^2)),
             LM = DiagonalVonMises(0.0, inv(π^2)),
             AZ = DiagonalVonMises(0.0, inv(π^2)),
             JC = DiagonalVonMises(0.0, inv(π^2)),
             PV = DiagonalVonMises(0.0, inv(π^2)),
             SM = DiagonalVonMises(0.0, inv(π^2)),
           )

<<<<<<< HEAD

=======
>>>>>>> 414af4ff
# We can now form our model parameter priors. Like our other imaging examples we use a
# Dirichlet prior for our image pixels. For the log gain amplitudes we use the `CalPrior`
# which automatically constructs the prior for the given jones cache `gcache`.
(;X, Y) = grid
prior = (
         c = ImageDirichlet(1.0, npix, npix),
         lgamp = CalPrior(distamp, gcache),
<<<<<<< HEAD
         gphase = CalPrior(distphase0, distphase, gcacher),
=======
         gphase = CalPrior(distphase, gcache),
>>>>>>> 414af4ff
        )


# Putting it all together we form our likelihood and posterior objects for optimization and
# sampling.
lklhd = RadioLikelihood(model, metadata, dvis)
post = Posterior(lklhd, prior)

# ## Reconstructing the Image and Instrument Effects

# To sample from this posterior it is convienent to first move from our constrained paramter space
# to a unconstrained one (i.e., the support of the transformed posterior is (-∞, ∞)). This is
# done using the `asflat` function.
tpost = asflat(post)

# We can now also find the dimension of our posterior, or the number of parameters we are going to sample.
# !!! Warning
#     This can often be different from what you would expect. This is especially true when using
#     angular variables where to make sampling easier we often artifically increase the dimension
#     of the parameter space.
#-
ndim = dimension(tpost)

# Now we optimize. Unlike other imaging examples here we move straight to gradient optimizers
# due to the higher dimension of the space.
using ComradeOptimization
using OptimizationOptimJL
using Zygote
f = OptimizationFunction(tpost, Optimization.AutoZygote())
prob = Optimization.OptimizationProblem(f, prior_sample(rng, tpost), nothing)
ℓ = logdensityof(tpost)
<<<<<<< HEAD
sol = solve(prob, LBFGS(), maxiters=10_000, g_tol=1e-1, callback=(x,p)->(@info ℓ(x); false) )
=======
sol = solve(prob, LBFGS(), maxiters=10_000, g_tol=1e-1)
>>>>>>> 414af4ff

# !!! Warning
#    Fitting gains tends to be very difficult, meaning that optimization can take a lot longer.
#    The upside is that we usually get nicer images.

# Before we analyze our solution we first need to transform back to parameter space.
xopt = transform(tpost, sol)

# First we will evaluate our fit by plotting the residuals
using Plots
residual(model(xopt, metadata), dvis)

# These look reasonable, although maybe there is some minor overfitting. This could probably be
# improved in a few ways, but that is beyond the goal of this quick tutorial.
# Plotting the image we see that we a much clearner version of the closure only image from
# [Imaging a Black Hole using only Closure Quantities](@ref).
img = intensitymap(model(xopt, metadata), fovxy, fovxy, 128, 128)
plot(img, title="MAP Image")


# Now because we also fit the instrument model we can also inspect their parameters.
# To do this `Comrade` provides a `caltable` function that converts the flattened gain parameters
# to a tabular format based on the time and its segmentation.
gt = Comrade.caltable(gcache, xopt.gphase)
plot(gt, layout=(3,3), size=(600,500))
# The gain phases are pretty random, although much of this is due to us picking a random
# reference station for each scan.

# Moving onto the gain amplitudes we see that most of the gain variation is within 10% as expected
# except LMT which is having massive variations.
gt = Comrade.caltable(gcache, exp.(xopt.lgamp))
plot(gt, layout=(3,3), size=(600,500))


# To sample from the posterior we will use HMC and more specifically the NUTS algorithm. For information about NUTS
# see Michael Betancourt's [notes](https://arxiv.org/abs/1701.02434).
# !!! note
<<<<<<< HEAD
#    For our `metric` we use a diagonal matrix due to easier tuning
#-
=======
#    For our `metric` we use a diagonal matrix due to easier tuning.
>>>>>>> 414af4ff
# However, due to the need to sample a large number of gain parameters constructing the posterior
# is rather difficult here. Therefore, for this tutorial we will only do a very quick run, and any posterior
# inferences should be appropriately skeptical.
#-
using ComradeAHMC
metric = DiagEuclideanMetric(ndim)
<<<<<<< HEAD
chain, stats = sample(rng, post, AHMC(;metric, autodiff=AD.ZygoteBackend()), 12_000; nadapts=10_000, init_params=xopt)
=======
chain, stats = sample(rng, post, AHMC(;metric, autodiff=AD.ZygoteBackend()), 400; nadapts=200, init_params=xopt)
>>>>>>> 414af4ff
#-
# !!! warning
#     This should be run for likely an order of magnitude more steps to properly estimate expectations of the posterior
#-


# Now that we have our posterior we can start to put errorbars on all of our plots above.
# Let's start by finding the mean and standard deviation of the gain phases
gphase  = hcat(chain.gphase...)
mgphase = mean(gphase, dims=2)
sgphase = std(gphase, dims=2)

# and now the gain amplitudes
gamp  = exp.(hcat(chain.lgamp...))
mgamp = mean(gamp, dims=2)
sgamp = std(gamp, dims=2)

# Now we can use the measurements package to automatically plot everything with error bars.
# First we create a `caltable` the same way but making sure all of our variables have errors
# attached to them.
using Measurements
gmeas_am = measurement.(mgamp, sgamp)
ctable_am = caltable(gcache, vec(gmeas_am)) # caltable expects gmeas_am to be a Vector
gmeas_ph = measurement.(mgphase, sgphase)
ctable_ph = caltable(gcache, vec(gmeas_ph))

# Now let's plot the phase curves
plot(ctable_ph, layout=(3,3), size=(600,500))
#-
# and now the amplitude curves
plot(ctable_am, layout=(3,3), size=(600,500))

# Finally let's construct some representative image reconstructions.
<<<<<<< HEAD
samples = model.(chain[6001:5:end], Ref(metadata))
=======
samples = model.(chain[100:5:end], Ref(metadata))
>>>>>>> 414af4ff
imgs = intensitymap.(samples, fovxy, fovxy, 128,  128);

mimg = mean(imgs)
simg = std(imgs)
p1 = plot(mimg, title="Mean", clims=(0.0, maximum(mimg)));
p2 = plot(simg,  title="Std. Dev.", clims=(0.0, maximum(mimg)));
p3 = plot(imgs[1],  title="Draw 1", clims = (0.0, maximum(mimg)));
<<<<<<< HEAD
p4 = plot(imgs[end-50],  title="Draw 2", clims = (0.0, maximum(mimg)));
=======
p4 = plot(imgs[2],  title="Draw 2", clims = (0.0, maximum(mimg)));
>>>>>>> 414af4ff
plot(p1,p2,p3,p4, layout=(2,2), size=(800,800))

# And viola you have just finished making a preliminary image and instrument model reconstruction.
# In reality you should run the `sample` step for many more MCMC steps to get a reliable estimate
# for the reconstructed image and instrument model parameters.

# Computing information
# ```
# Julia Version 1.7.3
# Commit 742b9abb4d (2022-05-06 12:58 UTC)
# Platform Info:
#   OS: Linux (x86_64-pc-linux-gnu)
#   CPU: 11th Gen Intel(R) Core(TM) i7-1185G7 @ 3.00GHz
#   WORD_SIZE: 64
#   LIBM: libopenlibm
#   LLVM: libLLVM-12.0.1 (ORCJIT, tigerlake)
# ```<|MERGE_RESOLUTION|>--- conflicted
+++ resolved
@@ -15,7 +15,7 @@
 using StableRNGs
 rng = StableRNG(43)
 
-<<<<<<< HEAD
+
 
 # ## Load the Data
 
@@ -25,17 +25,7 @@
 # To download the data visit https://doi.org/10.25739/g85n-f134
 # First we will load our data:
 obs = load_ehtim_uvfits(joinpath(dirname(pathof(Comrade)), "..", "examples", "SR1_M87_2017_096_hi_hops_netcal_StokesI.uvfits"))
-=======
-
-# ## Load the Data
-
-using Pkg #hide
-Pkg.activate(joinpath(dirname(pathof(Comrade)), "..", "examples")) #hide
-
-# To download the data visit https://doi.org/10.25739/g85n-f134
-# First we will load our data:
-obs = load_ehtim_uvfits(joinpath(dirname(pathof(Comrade)), "..", "examples", "SR1_M87_2017_096_lo_hops_netcal_StokesI.uvfits"))
->>>>>>> 414af4ff
+
 # Now we do some minor preprocessing:
 #   - Scan average the data since the data have been preprocessed so that the gain phases
 #      coherent.
@@ -59,23 +49,14 @@
 
 function model(θ, metadata)
     (;c, lgamp, gphase) = θ
-<<<<<<< HEAD
     (; grid, cache, gcache, gcacher) = metadata
-=======
-    (; grid, cache) = metadata
->>>>>>> 414af4ff
     ## Construct the image model we fix the flux to 0.6 Jy in this case
     img = IntensityMap(0.6.*c, grid)
     m = ContinuousImage(img,cache)
     ## Now form our instrument model
-<<<<<<< HEAD
     jp = @fastmath jonesStokesExp(gphase.*1im, gcacher)
     jg = @fastmath jonesStokesExp(lgamp, gcache)
     return JonesModel(jp*jg, m)
-=======
-    j = @fastmath jonesStokes(exp.(lgamp).*cis.(gphase), gcache)
-    return JonesModel(j, m)
->>>>>>> 414af4ff
 end
 
 # The model construction is very similar to [Imaging a Black Hole using only Closure Quantities](@ref),
@@ -96,23 +77,14 @@
 # the EHT is not very sensitive to larger field of views, typically 60-80 μas is enough to
 # describe the compact flux of M87. Given this we only need to use a small number of pixels
 # to describe our image.
-<<<<<<< HEAD
 npix = 10
 fovxy = μas2rad(65.0)
-=======
-npix = 8
-fovxy = μas2rad(67.5)
->>>>>>> 414af4ff
 
 # Now let's form our cache's. First, we have our usual image cache which is needed to numerically
 # compute the visibilities.
 grid = imagepixels(fovxy, fovxy, npix, npix)
 buffer = IntensityMap(zeros(npix, npix), grid)
-<<<<<<< HEAD
 cache = create_cache(NFFTAlg(dvis), buffer, BicubicPulse(0.0))
-=======
-cache = create_cache(DFTAlg(dvis), buffer, BSplinePulse{3}())
->>>>>>> 414af4ff
 # Second, we now construct our instrument model cache. This tells us how to map from the gains
 # to the model visibilities. However, to construct this map we also need to specify the observation
 # segmentation over which we expect the gains to change. This is specified in the second argument
@@ -121,18 +93,11 @@
 #   - `TrackSeg()`: which forces the corruptions to be constant over a night's observation
 # For this work we use the scan segmentation since that is roughly the timescale we expect the
 # complex gains to vary.
-<<<<<<< HEAD
 gcacher = JonesCache(dvis, ScanSeg(), true)
 gcache = JonesCache(dvis, ScanSeg())
 
 # Now we can form our metadata we need to fully define our model.
 metadata = (;grid, cache, gcache, gcacher)
-=======
-gcache = JonesCache(dvis, ScanSeg())
-
-# Now we can form our metadata we need to fully define our model.
-metadata = (;grid, cache, gcache)
->>>>>>> 414af4ff
 
 # Moving onto our prior we first focus on the instrument model priors.
 # Each station requires its own prior on both the amplitudes and phases.
@@ -159,7 +124,6 @@
 # phase for a visibility is invariant to a constant phase offset being added to all baselines.
 using VLBIImagePriors
 distphase = (AA = DiagonalVonMises(0.0, inv(1e-6)),
-<<<<<<< HEAD
              AP = DiagonalVonMises(0.0, inv(0.2^2)),
              LM = DiagonalVonMises(0.0, inv(0.2^2)),
              AZ = DiagonalVonMises(0.0, inv(0.2^2)),
@@ -169,8 +133,6 @@
            )
 
 distphase0 = (AA = DiagonalVonMises(0.0, inv(1e-6)),
-=======
->>>>>>> 414af4ff
              AP = DiagonalVonMises(0.0, inv(π^2)),
              LM = DiagonalVonMises(0.0, inv(π^2)),
              AZ = DiagonalVonMises(0.0, inv(π^2)),
@@ -179,10 +141,6 @@
              SM = DiagonalVonMises(0.0, inv(π^2)),
            )
 
-<<<<<<< HEAD
-
-=======
->>>>>>> 414af4ff
 # We can now form our model parameter priors. Like our other imaging examples we use a
 # Dirichlet prior for our image pixels. For the log gain amplitudes we use the `CalPrior`
 # which automatically constructs the prior for the given jones cache `gcache`.
@@ -190,11 +148,7 @@
 prior = (
          c = ImageDirichlet(1.0, npix, npix),
          lgamp = CalPrior(distamp, gcache),
-<<<<<<< HEAD
          gphase = CalPrior(distphase0, distphase, gcacher),
-=======
-         gphase = CalPrior(distphase, gcache),
->>>>>>> 414af4ff
         )
 
 
@@ -226,11 +180,7 @@
 f = OptimizationFunction(tpost, Optimization.AutoZygote())
 prob = Optimization.OptimizationProblem(f, prior_sample(rng, tpost), nothing)
 ℓ = logdensityof(tpost)
-<<<<<<< HEAD
 sol = solve(prob, LBFGS(), maxiters=10_000, g_tol=1e-1, callback=(x,p)->(@info ℓ(x); false) )
-=======
-sol = solve(prob, LBFGS(), maxiters=10_000, g_tol=1e-1)
->>>>>>> 414af4ff
 
 # !!! Warning
 #    Fitting gains tends to be very difficult, meaning that optimization can take a lot longer.
@@ -268,23 +218,15 @@
 # To sample from the posterior we will use HMC and more specifically the NUTS algorithm. For information about NUTS
 # see Michael Betancourt's [notes](https://arxiv.org/abs/1701.02434).
 # !!! note
-<<<<<<< HEAD
 #    For our `metric` we use a diagonal matrix due to easier tuning
 #-
-=======
-#    For our `metric` we use a diagonal matrix due to easier tuning.
->>>>>>> 414af4ff
 # However, due to the need to sample a large number of gain parameters constructing the posterior
 # is rather difficult here. Therefore, for this tutorial we will only do a very quick run, and any posterior
 # inferences should be appropriately skeptical.
 #-
 using ComradeAHMC
 metric = DiagEuclideanMetric(ndim)
-<<<<<<< HEAD
-chain, stats = sample(rng, post, AHMC(;metric, autodiff=AD.ZygoteBackend()), 12_000; nadapts=10_000, init_params=xopt)
-=======
 chain, stats = sample(rng, post, AHMC(;metric, autodiff=AD.ZygoteBackend()), 400; nadapts=200, init_params=xopt)
->>>>>>> 414af4ff
 #-
 # !!! warning
 #     This should be run for likely an order of magnitude more steps to properly estimate expectations of the posterior
@@ -318,11 +260,7 @@
 plot(ctable_am, layout=(3,3), size=(600,500))
 
 # Finally let's construct some representative image reconstructions.
-<<<<<<< HEAD
-samples = model.(chain[6001:5:end], Ref(metadata))
-=======
 samples = model.(chain[100:5:end], Ref(metadata))
->>>>>>> 414af4ff
 imgs = intensitymap.(samples, fovxy, fovxy, 128,  128);
 
 mimg = mean(imgs)
@@ -330,11 +268,7 @@
 p1 = plot(mimg, title="Mean", clims=(0.0, maximum(mimg)));
 p2 = plot(simg,  title="Std. Dev.", clims=(0.0, maximum(mimg)));
 p3 = plot(imgs[1],  title="Draw 1", clims = (0.0, maximum(mimg)));
-<<<<<<< HEAD
-p4 = plot(imgs[end-50],  title="Draw 2", clims = (0.0, maximum(mimg)));
-=======
 p4 = plot(imgs[2],  title="Draw 2", clims = (0.0, maximum(mimg)));
->>>>>>> 414af4ff
 plot(p1,p2,p3,p4, layout=(2,2), size=(800,800))
 
 # And viola you have just finished making a preliminary image and instrument model reconstruction.
