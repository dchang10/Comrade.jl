# # Polarized Image and Instrumental Modeling

# In this tutorial, we will analyze a simulated simple polarized dataset to demonstrate
# Comrade's polarized imaging capabilities.

# ## Introduction to Polarized Imaging
# The EHT is a polarized interferometer. However, like all VLBI interferometers, it does not
# directly measure the Stokes parameters (I, Q, U, V). Instead, it measures components
# related to the electric field at the telescope along two *directions* using feeds.
# There are two types of feeds at telescopes: circular, which measure $R/L$ components of the
# electric field, and linear feeds, which measure $X/Y$ components of the electric field.
# Most sites in the
# EHT use circular feeds, meaning they measure the right (R) and left electric field (L) at each telescope.
# These circular electric field measurements are then correlated, producing **coherency matrices**,
#
# ```math
#  C_{ij} = \begin{pmatrix}
#        RR^* &  RL^*\\
#        LR^* &  LL^*
#      \end{pmatrix}.
# ```
#
# These coherency matrices are the fundamental object in interferometry and what
# the telescope observes. For a perfect interferometer, these coherency matrices are related to
# the usual Fourier transform of the stokes parameters by
#
# ```math
#   \begin{pmatrix}
#       \tilde{I}\\ \tilde{Q} \\ \tilde{U} \\ \tilde{V}
#   \end{pmatrix}
#   =\frac{1}{2}
#   \begin{pmatrix}
#      RR^* + LL^* \\
#      RL^* + LR^* \\
#      i(LR^* - RL^*)\\
#      RR^* - LL^*
#   \end{pmatrix},
# ```
# for circularly polarized measurements.
#-
# !!! note
#     In this tutorial, we stick to circular feeds but Comrade has the capabilities
#     to model linear (XX,XY, ...) and mixed basis coherencies (e.g., RX, RY, ...).
#-
#
# In reality, the measure coherencies are corrupted by both the atmosphere and the
# telescope itself. In `Comrade` we use the RIME formalism [^1] to represent these corruptions,
# namely our measured coherency matrices $V_{ij}$ are given by
# ```math
#    V_{ij} = J_iC_{ij}J_j^\dagger
# ```
# where $J$ is known as a *Jones matrix* and $ij$ denotes the baseline $ij$ with sites $i$ and $j$.
#-
# `Comrade` is highly flexible with how the Jones matrices are formed and provides several
# convenience functions that parameterize standard Jones matrices. These matrices include:
#   - [`jonesG`](@ref) which builds the set of complex gain Jones matrices
# ```math
#   G = \begin{pmatrix}
#           g_a   &0\\
#           0     &g_b\\
#       \end{pmatrix}
# ```
#   - [`jonesD`](@ref) which builds the set of complex d-terms Jones matrices
# ```math
#   D = \begin{pmatrix}
#           1   & d_a\\
#           d_b     &1\\
#       \end{pmatrix}
# ```
#   - [`jonesR`](@ref) is the basis transform matrix $T$. This transformation is special and
#      combines two things using the decomposition $T=FB$. The first, $B$, is the transformation from
#      some reference basis to the observed coherency basis (this allows for mixed basis measurements).
#      The second is the feed rotation, $F$, that transforms from some reference axis to the axis of the
#      telescope as the source moves in the sky. The feed rotation matrix `F` in terms of
#      the per station feed rotation angle $\varphi$ is
# ```math
#   F = \begin{pmatrix}
#           e^{-i\varphi}   & 0\\
#           0     & e^{i\varphi}\\
#       \end{pmatrix}
# ```
#-
#
#  In the rest of the tutorial, we are going to solve for all of these instrument model terms on
#  in addition to our image structure to reconstruct a polarized image of a synthetic dataset.

import Pkg #hide
__DIR = @__DIR__ #hide
pkg_io = open(joinpath(__DIR, "pkg.log"), "w") #hide
Pkg.activate(__DIR; io=pkg_io) #hide
Pkg.develop(; path=joinpath(__DIR, "..", ".."), io=pkg_io) #hide
Pkg.instantiate(; io=pkg_io) #hide
Pkg.precompile(; io=pkg_io) #hide
close(pkg_io) #hide


# ## Load the Data
# To get started we will load Comrade
ENV["GKSwstype"] = "nul" #hide
using Comrade

# ## Load the Data
using Pyehtim
using StatsFuns
# For reproducibility we use a stable random number genreator
using StableRNGs
rng = StableRNG(14)


# Now we will load some synthetic polarized data.
obs = Pyehtim.load_uvfits_and_array(
        joinpath(__DIR, "../Data", "polarized_gaussian_all_corruptions.uvfits"),
        joinpath(__DIR, "../Data", "array.txt"), polrep="circ")


# Notice that, unlike other non-polarized tutorials, we need to include a second argument.
# This is the **array file** of the observation and is required to determine the feed rotation
# of the array.

# Now we scan average the data since the data to boost the SNR and reduce the total data volume.
obs = scan_average(obs)
#-
# Now we extract our observed/corrupted coherency matrices.
dvis = extract_table(obs, Coherencies())

# ##Building the Model/Posterior


# To build the model, we first break it down into two parts:
#    1. **The image or sky model**. In Comrade, all polarized image models are written in terms of the Stokes parameters.
#       The reason for using Stokes parameters is that it is usually what physical models consider and is
#       the often easiest to reason about since they are additive. In this tutorial, we will use a polarized image model based on Pesce (2021)[^2].
#       This model parameterizes the polarized image in terms of the [`Poincare sphere`](https://en.wikipedia.org/wiki/Unpolarized_light#Poincar%C3%A9_sphere),
#       and allows us to easily incorporate physical restrictions such as $I^2 ≥ Q^2 + U^2 + V^2$.
#    2. **The instrument model**. The instrument model specifies the model that describes the impact of instrumental and atmospheric effects.
#       We will be using the $J = GDT$ decomposition we described above. However, to parameterize the
#       R/L complex gains, we will be using a gain product and ratio decomposition. The reason for this decomposition
#       is that in realistic measurements, the gain ratios and products have different temporal characteristics.
#       Namely, many of the EHT observations tend to demonstrate constant R/L gain ratios across an
#       nights observations, compared to the gain products, which vary every scan. Additionally, the gain ratios tend to be smaller (i.e., closer to unity) than the gain products.
#       Using this apriori knowledge, we can build this into our model and reduce
#       the total number of parameters we need to model.

using StatsFuns: logistic
function sky(θ, metadata)
<<<<<<< HEAD
    (;σ, c, p, angparams) = θ
    (;cache) = metadata
    ## Construct the image model
    ## produce Stokes images from parameters
    imgI = to_simplex(CenteredLR(), σ.*c)
    pl = logistic.(p)
    ## Converts from poincare sphere pa11rameterization of polzarization to Stokes Parameters
    m = PoincareSphere2Map(imgI, pl, angparams, cache)
    return m
=======
    (;c, σ, p, p0, pσ, angparams) = θ
    (;cache) = metadata
    cp = σ.*c.params
    rast = to_simplex(CenteredLR(), cp)
    pim = logistic.(p0 .+ pσ.*p.params)
    m = PoincareSphere2Map(rast, pim, angparams, cache)
    x0, y0 = centroid(stokes(m, :I))
    ms = shifted(m, -x0, -y0)
    return ms
>>>>>>> 18916114
end



function instrument(θ, metadata)
    (; lgR, lgL, gpR, gpL, dRx, dRy, dLx, dLy) = θ
    (; rcache, scancache, phasecache1, phasecache2, trackcache) = metadata
    ## Now construct the basis transformation cache
    jT = jonesR(rcache)

<<<<<<< HEAD
    # Gain product parameters
    gPa = exp.(lgp)
    gRa = exp.(lgp .+ lgr)
    Gp = jonesG(gPa, gRa, scancache)
    ## Gain ratio
    gPp = exp.(1im.*(gpp))
    gRp = exp.(1im.*(gpp.+gpr))
    Gr = jonesG(gPp, gRp, phasecache)
    ##D-terms
    D = jonesD(complex.(dRx, dRy), complex.(dLx, dLy), trackcache)
    ## sandwich all the jones matrices together
    J = Gp*Gr*D*jT
    # form the complete Jones or RIME model. We use tcache here
    # to set the reference basis of the model.
    return JonesModel(J, tcache)
=======
    ## Gain product parameters
    gRa = exp.(lgR .+ 0.0im)
    gLa = exp.(lgL .+ lgR .+ 0.0im) # directly model hte LR offset
    Ga = jonesG(gRa, gLa, scancache)

    gRp = exp.(1im*gpR)
    gLp = exp.(1im*(gpL))
    Gp1 = jonesG(gRp, gRp, phasecache1)
    Gp2 = jonesG(fill(complex(1.0), length(gLp)), gLp, phasecache2)

    ##D-terms
    D = jonesD(complex.(dRx, dRy), complex.(dLx, dLy), trackcache)
    ## sandwich all the jones matrices together
    J = map(Ga, Gp1, Gp2, D, jT) do ga, gp1, gp2, d, jt
        ga*gp1*gp2*d*jt
    end

    return JonesModel(J, rcache)
>>>>>>> 18916114
end


# Now, we define the model metadata required to build the model.
# We specify our image grid and cache model needed to define the polarimetric
# image model.
fovx = μas2rad(50.0)
fovy = μas2rad(50.0)
<<<<<<< HEAD
nx = 64
=======
nx = 12
>>>>>>> 18916114
ny = floor(Int, fovy/fovx*nx)
grid = imagepixels(fovx, fovy, nx, ny) # image grid
pulse = BSplinePulse{3}() # pulse we will be using
cache = create_cache(NFFTAlg(dvis), grid, pulse) # cache to define the NFFT transform
<<<<<<< HEAD
skymeta = (;cache,)


# Finally we compute a center projector that forces the centroid to live at the image origin
using VLBIImagePriors
=======
skymeta = (;cache)


instrumentmeta = (;rcache, scancache, phasecache1, phasecache2, trackcache)
lklhd = RadioLikelihood(sky, instrument, dvis;
                        skymeta, instrumentmeta)



>>>>>>> 18916114

# To define the instrument models, $T$, $G$, $D$, we need to build some Jones caches (see [`JonesCache`](@ref)) that map from a flat
# vector of gain/dterms to the specific sites for each baseline.
#
# First, we will define our deterministic response cache. This define how the telescope reponds
# to a signal, including the impact of telescope field rotation due to parallactic and elevation
# changes.
rcache = ResponseCache(dvis)
#-
# Next we define our cache that maps quantities e.g., gain products, that change from scan-to-scan.
scancache = jonescache(dvis, ScanSeg())

# In addition we will assign a reference station. This is necessary for gain phases due to a trivial degeneracy being present.
# To do this we will select ALMA `AA` as the reference station as is standard in EHT analyses.
phasecache1 = jonescache(dvis, ScanSeg(); autoref = SEFDReference(complex(1.0)))
phasecache2 = jonescache(dvis, ScanSeg(); autoref = SingleReference(:AA, complex(1.0)))

#-
# Finally, we define our cache that maps quantities, e.g., gain ratios and d-terms, that are constant
# across a observation night, and we collect everything together.
trackcache = jonescache(dvis, TrackSeg())
instrumentmeta = (;rcache, scancache, phasecache1, phasecache2, trackcache)

# Moving onto our prior, we first focus on the instrument model priors.
# Each station gain requires its own prior on both the amplitudes and phases.
# For the amplitudes, we assume that the gains are apriori well calibrated around unit gains (or 0 log gain amplitudes)
# which corresponds to no instrument corruption. The gain dispersion is then set to 10% for
# all stations except LMT, representing that we expect 10% deviations from scan-to-scan. For LMT,
# we let the prior expand to 100% due to the known pointing issues LMT had in 2017.

using Distributions
using DistributionsAD
using VLBIImagePriors
distamp = station_tuple(dvis, Normal(0.0, 0.1))
distamp_ratio = station_tuple(dvis, Normal(0.0, 0.01))

#-
# For the phases, we assume that the atmosphere effectively scrambles the gains.
# Since the gain phases are periodic, we also use broad von Mises priors for all stations.
# Notice that we don't assign a prior for AA since we have already fixed it.
distphase = station_tuple(dvis, DiagonalVonMises(0.0, inv(π^2)); reference=:AA)

#-
# However, we can now also use a little additional information about the phase offsets
# where in most cases, they are much better behaved than the products
distphase_ratio = station_tuple(dvis, DiagonalVonMises(0.0, inv(0.1)); reference=:AA)


# Moving onto the d-terms, here we directly parameterize the real and complex components
# of the d-terms since they are expected to be complex numbers near the origin. To help enforce
# this smallness, a weakly informative Normal prior is used.
dist_leak = station_tuple(dvis, Normal(0.0, 0.1))


# Our image priors are:
#   - We use a Dirichlet prior, `ImageDirichlet`, with unit concentration for our stokes I image pixels, `c`.
#   - For the total polarization fraction, `p`, we assume an uncorrelated uniform prior `ImageUniform` for each pixel.
#   - To specify the orientation of the polarization, `angparams`, on the Poincare sphere,
#     we use a uniform spherical distribution, `ImageSphericalUniform`.
#-
rat = beamsize(dvis)/step(grid.X)
cmarkov = ConditionalMarkov(GMRF, grid; order=1)
dρ = truncated(InverseGamma(2.0, -log(0.1)*rat); lower=2.0, upper=max(nx, ny))
cprior = HierarchicalPrior(cmarkov, dρ)


# For all the calibration parameters, we use a helper function `CalPrior` which builds the
# prior given the named tuple of station priors and a `JonesCache`
# that specifies the segmentation scheme. For the gain products, we use the `scancache`, while
# for every other quantity, we use the `trackcache`.
fwhmfac = 2.0*sqrt(2.0*log(2.0))
prior = NamedDist(
<<<<<<< HEAD
          σ = Exponential(0.1),
          c = GMRF(10.0, (nx, ny)),
          p = GMRF(10.0, (nx, ny)),
          angparams = ImageSphericalUniform(nx, ny),
          lgp = CalPrior(distamp, scancache),
          gpp = CalPrior(distphase, phasecache),
          lgr = CalPrior(distamp_ratio, scancache),
          gpr = CalPrior(distphase_ratio,phasecache),
          dRx = CalPrior(distD, trackcache),
          dRy = CalPrior(distD, trackcache),
          dLx = CalPrior(distD, trackcache),
          dLy = CalPrior(distD, trackcache),
          )
=======
    c = cprior,
    σ  = truncated(Normal(0.0, 0.1); lower=0.0),
    p  = cprior,
    p0 = Normal(-2.0, 1.0),
    pσ =  truncated(Normal(0.0, 1.0); lower=0.01),
    angparams = ImageSphericalUniform(nx, ny),
    lgR  = CalPrior(distamp, scancache),
    gpR  = CalPrior(distphase, phasecache1),
    lgL  = CalPrior(distamp_ratio, scancache),
    gpL  = CalPrior(distphase_ratio, phasecache2),
    dRx = CalPrior(dist_leak, trackcache),
    dRy = CalPrior(dist_leak, trackcache),
    dLx = CalPrior(dist_leak, trackcache),
    dLy = CalPrior(dist_leak, trackcache),
    )
>>>>>>> 18916114


# Putting it all together, we form our likelihood and posterior objects for optimization and
# sampling.
lklhd = RadioLikelihood(sky, instrument, dvis; skymeta, instrumentmeta)
post = Posterior(lklhd, prior)

# ## Reconstructing the Image and Instrument Effects

# To sample from this posterior, it is convenient to move from our constrained parameter space
# to an unconstrained one (i.e., the support of the transformed posterior is (-∞, ∞)). This transformation is
# done using the `asflat` function.
tpost = asflat(post)

# We can now also find the dimension of our posterior or the number of parameters we will sample.
# !!! warning
#     This can often be different from what you would expect. This difference is especially true when using
#     angular variables, where we often artificially increase the dimension
#     of the parameter space to make sampling easier.
#-

ndim = dimension(tpost)


# Now we optimize. Unlike other imaging examples, we move straight to gradient optimizers
# due to the higher dimension of the space.
using ComradeOptimization
using OptimizationOptimisers
using Zygote
<<<<<<< HEAD
using Enzyme
Enzyme.API.typeWarning!(false)
Enzyme.API.runtimeActivity!(true)

x = prior_sample(tpost)
dx = zero(x)
autodiff(Reverse, Const(tpost), Active, Duplicated(x, dx))

f = OptimizationFunction(tpost, Optimization.AutoEnzyme())
ℓ = logdensityof(tpost)
prob = Optimization.OptimizationProblem(f, prior_sample(rng, tpost), nothing)
sol = solve(prob, LBFGS(), maxiters=2_000, g_tol=1e-1);
=======
Comrade.Enzyme.API.runtimeActivity!(true)
f = OptimizationFunction(tpost, Optimization.AutoZygote())
ℓ = logdensityof(tpost)
prob = Optimization.OptimizationProblem(f, rand(ndim) .- 0.5, nothing)
sol = solve(prob, OptimizationOptimisers.Adam(), maxiters=1_000, g_tol=1e-1);
>>>>>>> 18916114

# !!! warning
#     Fitting polarized images is generally much harder than Stokes I imaging. This difficulty means that
#     optimization can take a long time, and starting from a good starting location
#     is often required.
#-
# Before we analyze our solution, we need to transform it back to parameter space.
xopt = transform(tpost, sol.u)

# Now let's evaluate our fits by plotting the residuals
using Plots
residual(vlbimodel(post, xopt), dvis)

# These look reasonable, although there may be some minor overfitting.
# Let's compare our results to the ground truth values we know in this example.
# First, we will load the polarized truth
imgtrue = Comrade.load(joinpath(__DIR, "..", "Data", "polarized_gaussian.fits"), StokesIntensityMap)
# Select a reasonable zoom in of the image.
imgtruesub = regrid(imgtrue, imagepixels(fovx, fovy, nx*4, ny*4))
img = intensitymap!(copy(imgtruesub), skymodel(post, xopt))

#Plotting the results gives
import CairoMakie as CM
CM.activate!(type = "png", px_per_unit=3) #hide
fig = CM.Figure(;resolution=(450, 350));
polimage(fig[1,1], imgtruesub,
                   axis=(xreversed=true, aspect=1, title="Truth"),
                   nvec = 8,
                   length_norm=1/2, plot_total=true, pcolormap=:RdBu,
                   pcolorrange=(-0.25, 0.25),)
polimage(fig[1,2], img,
                   axis=(xreversed=true, aspect=1, title="Recon.",),
                   nvec = 8,
                   length_norm=1/2, plot_total=true, pcolormap=:RdBu,
                   pcolorrange=(-0.25, 0.25),)
CM.Colorbar(fig[2,:], colormap=:RdBu, vertical=false, colorrange=(-0.25, 0.25), label="Signed Polarization Fraction sign(V)*|p|", flipaxis=false)
CM.colgap!(fig.layout, 3)
CM.rowgap!(fig.layout, 3)
CM.hidedecorations!.(fig.content[1:2])
fig
#-

# Let's compare some image statics, like the total linear polarization fraction
ftrue = flux(imgtruesub);
@info "Linear polarization true image: $(abs(linearpol(ftrue))/ftrue.I)"
frecon = flux(img);
@info "Linear polarization recon image: $(abs(linearpol(frecon))/frecon.I)"

# And the Circular polarization fraction
@info "Circular polarization true image: $(ftrue.V/ftrue.I)"
@info "Circular polarization recon image: $(frecon.V/frecon.I)"

# Because we also fit the instrument model, we can inspect their parameters.
# To do this, `Comrade` provides a `caltable` function that converts the flattened gain parameters
# to a tabular format based on the time and its segmentation.
dR = caltable(trackcache, complex.(xopt.dRx, xopt.dRy))

# We can compare this to the ground truth d-terms
#
# |      time |            AA   |           AP   |         AZ   |        JC    |        LM    |       PV     |      SM |
# |-----------|-----------------|----------------|--------------|--------------|--------------|--------------|---------|
# | 0.0       | 0.01-0.02im      | -0.08+0.07im  |  0.09-0.10im | -0.04+0.05im |  0.03-0.02im | -0.01+0.02im | 0.08-0.07im |
#

# And same for the left-handed dterms
#
dL = caltable(trackcache, complex.(xopt.dLx, xopt.dLy))
#
# |      time |            AA   |           AP   |         AZ   |        JC    |        LM    |       PV     |      SM |
# |-----------|-----------------|----------------|--------------|--------------|--------------|--------------|---------|
# | 0.0       | 0.03-0.04im      | -0.06+0.05im  |  0.09-0.08im | -0.06+0.07im |  0.01-0.00im | -0.03+0.04im | 0.06-0.05im |
#


# Looking at the gain phase ratio
gphase_ratio = caltable(phasecache2, xopt.gpL)
#-
# we see that they are all very small. Which should be the case since this data doesn't have gain corruptions!
# Similarly our gain ratio amplitudes are also very close to unity as expected.
gamp_ratio   = caltable(scancache, exp.(xopt.lgL))
#-
# Plotting the gain phases, we see some offsets from zero. This is because the prior on the gain product
# phases is very broad, so we can't phase center the image. For realistic data
# this is always the case since the atmosphere effectively scrambles the phases.
gphase_prod = caltable(phasecache1, xopt.gpR)
plot(gphase_prod, layout=(3,3), size=(650,500))
plot!(gphase_ratio, layout=(3,3), size=(650,500))
#-
# Finally, the product gain amplitudes are all very close to unity as well, as expected since gain corruptions
# have not been added to the data.
gamp_prod = caltable(scancache, exp.(xopt.lgR))
plot(gamp_prod, layout=(3,3), size=(650,500))
plot!(gamp_ratio, layout=(3,3), size=(650,500))
#-
# At this point, you should run the sampler to recover an uncertainty estimate,
# which is identical to every other imaging example
# (see, e.g., [Stokes I Simultaneous Image and Instrument Modeling](@ref)). However,
# due to the time it takes to sample, we will skip that for this tutorial.
using ComradeAHMC
metric = DiagEuclideanMetric(ndim)
chain = sample(rng, tpost, AHMC(;metric), 700; n_adapts=500, initial_params=sol.u, progress=true)

ms = skymodel.(Ref(post), chain[500:5:end])
imgs = intensitymap.(ms, Ref(grid))
imageviz(mean(imgs), plot_total=false, nvec=10, colormap=:afmhot, adjust_length=true)

# [^1]: Hamaker J.P, Bregman J.D., Sault R.J. (1996) [https://articles.adsabs.harvard.edu/pdf/1996A%26AS..117..137H]
# [^2]: Pesce D. (2021) [https://ui.adsabs.harvard.edu/abs/2021AJ....161..178P/abstract]
#-<|MERGE_RESOLUTION|>--- conflicted
+++ resolved
@@ -143,17 +143,6 @@
 
 using StatsFuns: logistic
 function sky(θ, metadata)
-<<<<<<< HEAD
-    (;σ, c, p, angparams) = θ
-    (;cache) = metadata
-    ## Construct the image model
-    ## produce Stokes images from parameters
-    imgI = to_simplex(CenteredLR(), σ.*c)
-    pl = logistic.(p)
-    ## Converts from poincare sphere pa11rameterization of polzarization to Stokes Parameters
-    m = PoincareSphere2Map(imgI, pl, angparams, cache)
-    return m
-=======
     (;c, σ, p, p0, pσ, angparams) = θ
     (;cache) = metadata
     cp = σ.*c.params
@@ -163,7 +152,6 @@
     x0, y0 = centroid(stokes(m, :I))
     ms = shifted(m, -x0, -y0)
     return ms
->>>>>>> 18916114
 end
 
 
@@ -174,23 +162,6 @@
     ## Now construct the basis transformation cache
     jT = jonesR(rcache)
 
-<<<<<<< HEAD
-    # Gain product parameters
-    gPa = exp.(lgp)
-    gRa = exp.(lgp .+ lgr)
-    Gp = jonesG(gPa, gRa, scancache)
-    ## Gain ratio
-    gPp = exp.(1im.*(gpp))
-    gRp = exp.(1im.*(gpp.+gpr))
-    Gr = jonesG(gPp, gRp, phasecache)
-    ##D-terms
-    D = jonesD(complex.(dRx, dRy), complex.(dLx, dLy), trackcache)
-    ## sandwich all the jones matrices together
-    J = Gp*Gr*D*jT
-    # form the complete Jones or RIME model. We use tcache here
-    # to set the reference basis of the model.
-    return JonesModel(J, tcache)
-=======
     ## Gain product parameters
     gRa = exp.(lgR .+ 0.0im)
     gLa = exp.(lgL .+ lgR .+ 0.0im) # directly model hte LR offset
@@ -209,7 +180,6 @@
     end
 
     return JonesModel(J, rcache)
->>>>>>> 18916114
 end
 
 
@@ -218,22 +188,11 @@
 # image model.
 fovx = μas2rad(50.0)
 fovy = μas2rad(50.0)
-<<<<<<< HEAD
-nx = 64
-=======
 nx = 12
->>>>>>> 18916114
 ny = floor(Int, fovy/fovx*nx)
 grid = imagepixels(fovx, fovy, nx, ny) # image grid
 pulse = BSplinePulse{3}() # pulse we will be using
 cache = create_cache(NFFTAlg(dvis), grid, pulse) # cache to define the NFFT transform
-<<<<<<< HEAD
-skymeta = (;cache,)
-
-
-# Finally we compute a center projector that forces the centroid to live at the image origin
-using VLBIImagePriors
-=======
 skymeta = (;cache)
 
 
@@ -243,7 +202,6 @@
 
 
 
->>>>>>> 18916114
 
 # To define the instrument models, $T$, $G$, $D$, we need to build some Jones caches (see [`JonesCache`](@ref)) that map from a flat
 # vector of gain/dterms to the specific sites for each baseline.
@@ -316,21 +274,6 @@
 # for every other quantity, we use the `trackcache`.
 fwhmfac = 2.0*sqrt(2.0*log(2.0))
 prior = NamedDist(
-<<<<<<< HEAD
-          σ = Exponential(0.1),
-          c = GMRF(10.0, (nx, ny)),
-          p = GMRF(10.0, (nx, ny)),
-          angparams = ImageSphericalUniform(nx, ny),
-          lgp = CalPrior(distamp, scancache),
-          gpp = CalPrior(distphase, phasecache),
-          lgr = CalPrior(distamp_ratio, scancache),
-          gpr = CalPrior(distphase_ratio,phasecache),
-          dRx = CalPrior(distD, trackcache),
-          dRy = CalPrior(distD, trackcache),
-          dLx = CalPrior(distD, trackcache),
-          dLy = CalPrior(distD, trackcache),
-          )
-=======
     c = cprior,
     σ  = truncated(Normal(0.0, 0.1); lower=0.0),
     p  = cprior,
@@ -346,7 +289,6 @@
     dLx = CalPrior(dist_leak, trackcache),
     dLy = CalPrior(dist_leak, trackcache),
     )
->>>>>>> 18916114
 
 
 # Putting it all together, we form our likelihood and posterior objects for optimization and
@@ -376,26 +318,11 @@
 using ComradeOptimization
 using OptimizationOptimisers
 using Zygote
-<<<<<<< HEAD
-using Enzyme
-Enzyme.API.typeWarning!(false)
-Enzyme.API.runtimeActivity!(true)
-
-x = prior_sample(tpost)
-dx = zero(x)
-autodiff(Reverse, Const(tpost), Active, Duplicated(x, dx))
-
-f = OptimizationFunction(tpost, Optimization.AutoEnzyme())
-ℓ = logdensityof(tpost)
-prob = Optimization.OptimizationProblem(f, prior_sample(rng, tpost), nothing)
-sol = solve(prob, LBFGS(), maxiters=2_000, g_tol=1e-1);
-=======
 Comrade.Enzyme.API.runtimeActivity!(true)
 f = OptimizationFunction(tpost, Optimization.AutoZygote())
 ℓ = logdensityof(tpost)
 prob = Optimization.OptimizationProblem(f, rand(ndim) .- 0.5, nothing)
 sol = solve(prob, OptimizationOptimisers.Adam(), maxiters=1_000, g_tol=1e-1);
->>>>>>> 18916114
 
 # !!! warning
 #     Fitting polarized images is generally much harder than Stokes I imaging. This difficulty means that
