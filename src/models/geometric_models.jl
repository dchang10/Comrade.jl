--- conflicted
+++ resolved
@@ -7,16 +7,13 @@
         Ring,
         ParabolicSegment,
         Wisp,
-<<<<<<< HEAD
-        Butterworth
+        Butterworth,
+        SlashedDisk
 
 # helper functions for below
 @inline _getuv(p) = (p.U, p.V)
 @inline _getxy(p) = (p.X, p.Y)
 
-=======
-        SlashedDisk
->>>>>>> be23ffe3
 
 """
 $(TYPEDEF)
