name = "ROSEx"
uuid = "99d987ce-9a1e-4df8-bc0b-1ea019aa547b"
authors = ["Paul Tiede"]
version = "0.2.0"

[deps]
Accessors = "7d9f7c33-5ae7-4f3b-8dc6-eff91059b697"
AstroTime = "c61b5328-d09d-5e37-a9a8-0eb41c39009c"
DelimitedFiles = "8bb1440f-4735-579b-a4ab-409b98df4dab"
Distributions = "31c24e10-a181-5473-b8eb-7969acd0382f"
DocStringExtensions = "ffbed154-4ef7-542d-bbb7-c09d3a79fcae"
FFTW = "7a1cc6ca-52ef-59f5-83cd-3a7055c09341"
FillArrays = "1a297f60-69ca-5386-bcde-b61e274b549b"
Interpolations = "a98d9a8b-a2ab-59e6-89dd-64a1c18fca59"
KeywordCalls = "4d827475-d3e4-43d6-abe3-9688362ede9f"
LoopVectorization = "bdcacae8-1622-11e9-2a5c-532679323890"
MappedArrays = "dbb5928d-eab1-5f90-85c2-b9b0edb7c900"
MeasureBase = "fa1605e6-acd5-459c-a1e6-7e635759db14"
NFFT = "efe261a4-0d2b-5849-be55-fc731d526b0d"
PaddedViews = "5432bcbf-9aad-5242-b902-cca2824c8663"
PyCall = "438e738f-606a-5dbb-bf0a-cddfbfd45ab0"
Random = "9a3f8284-a2c9-5f02-9a11-845980a1fd5c"
SpecialFunctions = "276daf66-3868-5448-9aa4-cd146d93841b"
StaticArrays = "90137ffa-7385-5640-81b9-e52037218182"
Statistics = "10745b16-79ce-11e8-11f9-7d13ad32a3b2"
StatsBase = "2913bbd2-ae8a-5f71-8c99-4fb6c76f3a91"
StructArrays = "09ab397b-f2b6-538f-b94a-2f83cf4a842a"

[compat]
Accessors = "0.1"
AstroTime = "0.6,0.7"
Distributions = "0.24,0.25"
DocStringExtensions = "0.6,0.7,0.8"
FFTW = "^1"
FillArrays = "0.12"
Interpolations = "0.12,0.13"
KeywordCalls = "0.2"
LoopVectorization = "0.12"
MappedArrays = "0.3,0.4"
<<<<<<< HEAD
MeasureBase = "0.5"
NFFT = "0.5,0.6"
=======
NFFT = "0.5,0.6, 0.7"
>>>>>>> 9508c2af
PaddedViews = "0.5"
PyCall = "^1"
SpecialFunctions = "0.10 - 1,2"
StaticArrays = "1"
StatsBase = "0.31,0.32,0.33"
StructArrays = "0.3,0.4,0.5,0.6"
julia = "^1.6"

[extras]
Test = "8dfed614-e22c-5e08-85e1-65c5234f0b40"

[targets]
test = ["Test"]<|MERGE_RESOLUTION|>--- conflicted
+++ resolved
@@ -37,12 +37,8 @@
 KeywordCalls = "0.2"
 LoopVectorization = "0.12"
 MappedArrays = "0.3,0.4"
-<<<<<<< HEAD
 MeasureBase = "0.5"
-NFFT = "0.5,0.6"
-=======
 NFFT = "0.5,0.6, 0.7"
->>>>>>> 9508c2af
 PaddedViews = "0.5"
 PyCall = "^1"
 SpecialFunctions = "0.10 - 1,2"
